--- conflicted
+++ resolved
@@ -361,30 +361,6 @@
       llvm::dbgs() << "\n\n";
     });
   }
-<<<<<<< HEAD
-=======
-
-  // Lower ops that were tiled to invocations but not vectorized to loops.
-  // TODO(antiagainst): This is here now to simplify the interaction with
-  // ConvertToGPUPass, where we finally lower away all Linalg ops. Once that
-  // pass is cleaned up, we can invoke createConvertLinalgToLoopsPass
-  // directly.
-  {
-    RewritePatternSet patterns(context);
-    patterns.add<LowerToLoops<linalg::BatchMatmulOp>,
-                 LowerToLoops<linalg::Conv1DNwcWcfOp>,
-                 LowerToLoops<linalg::Conv2DNhwcHwcfOp>,
-                 LowerToLoops<linalg::Conv3DNdhwcDhwcfOp>,
-                 LowerToLoops<linalg::DepthwiseConv2DNhwOp>,
-                 LowerToLoops<linalg::DepthwiseConv2DNhwcOp>,
-                 LowerToLoops<linalg::FillOp>, LowerToLoops<linalg::GenericOp>,
-                 LowerToLoops<linalg::MatmulOp>,
-                 LowerToLoops<linalg::PoolingNhwcMaxOp>,
-                 LowerToLoops<linalg::PoolingNhwcMinOp>,
-                 LowerToLoops<linalg::PoolingNhwcSumOp>>(context);
-    (void)applyPatternsAndFoldGreedily(funcOp, std::move(patterns));
-  }
->>>>>>> 7dff3ec7
 }
 
 //===----------------------------------------------------------------------===//
